from __future__ import annotations

import atexit
import functools
import logging
import sys
import threading
from dataclasses import InitVar, dataclass, field
from pathlib import Path
from typing import TYPE_CHECKING, ClassVar, Final

import apprise.cli
import loguru
import loguru._logger
from apprise import NotifyType
from apprise.common import NotifyFormat
from loguru import logger


if TYPE_CHECKING:
    import types
    from collections.abc import Callable, Iterable

    from apprise import AppriseAsset, AppriseConfig, ConfigBase, NotifyBase

__all__ = ["appriser", "logger"]


# Intercept standard logging calls and forward them to loguru
class InterceptHandler(logging.Handler):
    LOGGING_FILENAMES: ClassVar[set[str]] = {
        Path(logging.__file__).parent.resolve().absolute().as_posix().lower(),
        # Path(apprise.__file__).parent.resolve().absolute().as_posix().lower(),
        # Path(loguru.__file__).parent.resolve().absolute().as_posix().lower(),
    }
    CURRENT_FILENAME: ClassVar[str] = Path(__file__).resolve().absolute().as_posix().lower()

    def _should_ignore_this_frame(self, frame: object) -> bool:
        filename = Path(frame.f_code.co_filename).resolve().absolute().as_posix().lower()
        if filename == self.CURRENT_FILENAME:
            return True
        if "jetbrains/intellij" in filename:
            return True
        if filename == "<string>":
            return True

        return any(skip_path in filename for skip_path in self.LOGGING_FILENAMES)

    def emit(self, record: logging.LogRecord) -> None:
        # Skip if this is a propagated record we've already handled
        if hasattr(record, "_has_been_handled_by_interceptor"):
            return

        # Mark record as handled to prevent duplicate processing
        record._has_been_handled_by_interceptor = True

        # Get corresponding Loguru level if it exists
        try:
            level = logger.level(record.levelname).name
        except ValueError:
            level = record.levelno

        # Find caller from where originated the logged message
        frame, depth = logging.currentframe(), 0
        while self._should_ignore_this_frame(frame):
            frame = frame.f_back
            depth += 1

        # Get the actual logger name instead of 'logging'
        logger_opt = logger.opt(depth=depth + 2, exception=record.exc_info)
        logger_opt.log(level, record.getMessage())


# Custom Appriser class to manage notifications
@dataclass
class Appriser:
    """A wrapper around Apprise to accumulate logs and send notifications."""

    apprise_trigger_level: InitVar[int | str | loguru.Level] = "ERROR"
    recursion_depth: int = apprise.cli.DEFAULT_RECURSION_DEPTH
    flush_interval: int | float = 3600  # Default 1 hour in seconds

    _flush_thread: threading.Thread | None = field(init=False, default=None)
    _stop_event: threading.Event = field(init=False, default_factory=threading.Event)

    apprise_obj: apprise.Apprise = field(init=False, default_factory=apprise.Apprise)
    _notification_level: int = field(init=False, default=loguru.logger.level("ERROR").no)
    buffer: list[loguru.Message] = field(init=False, default_factory=list)

    _accumulator_id: ClassVar[int | None] = None
    _old_logger_remove: Final[Callable] = loguru._Logger.remove

    def __post_init__(self, apprise_trigger_level: int | str | loguru.Level) -> None:
        self._load_default_config_paths()
        self.notification_level = apprise_trigger_level or "ERROR"
        self._setup_interception_handler()
        self._setup_exception_hook()
        self._start_periodic_flush()
        self._setup_at_exit_cleanup()
        self._setup_removal_prevention()

    def _setup_removal_prevention(self) -> None:
        @functools.wraps(self._old_logger_remove)
        def _new_remove(*args: object, **kwargs: object) -> None:
            self._old_logger_remove(*args, **kwargs)

            if Appriser._accumulator_id not in logger._core.handlers:
                Appriser._accumulator_id = logger.add(self.accumulate_log, catch=False)

        loguru._Logger.remove = _new_remove
        Appriser._accumulator_id = logger.add(self.accumulate_log, catch=False)

    def _setup_at_exit_cleanup(self) -> None:
        atexit.register(self.cleanup)

    def _load_default_config_paths(self) -> None:
        config = apprise.AppriseConfig()
        for p in apprise.cli.DEFAULT_CONFIG_PATHS:
            if (resolved := Path(p).expanduser().resolve().absolute()).is_file():
                config.add(str(resolved))
        self.apprise_obj.add(config)

    def _setup_interception_handler(self) -> None:
        logging.basicConfig(handlers=[InterceptHandler()], level=self._notification_level, force=True)

    def _setup_exception_hook(self) -> None:
        """Set up a hook to capture uncaught exceptions."""
        original_excepthook = sys.excepthook

        def uncaught_exception(
            exc_type: type[BaseException], exc_value: BaseException, exc_traceback: types.TracebackType | None
        ) -> None:
            # Log the exception
            logger.opt(exception=(exc_type, exc_value, exc_traceback)).error(
                f"Uncaught exception: {exc_type.__name__}: {exc_value}"
            )
            # Force send the notification immediately for uncaught exceptions
            self.send_notification()
            # Call the original excepthook
            original_excepthook(exc_type, exc_value, exc_traceback)

        sys.excepthook = uncaught_exception

    def _periodic_flush(self) -> None:
        """Periodically flush log buffer."""
        while not self._stop_event.is_set():
            # Wait for the specified interval, but allow early termination
            if self._stop_event.wait(self.flush_interval):
                break
            if self.buffer:  # Only send if there are logs
                self.send_notification()

    def _start_periodic_flush(self) -> None:
        """Start the periodic flush thread."""
        self._stop_event.clear()
        self._flush_thread = threading.Thread(target=self._periodic_flush, daemon=True, name="logprise-flush")
        self._flush_thread.start()

    def add(
        self,
        servers: str | dict | Iterable | ConfigBase | NotifyBase | AppriseConfig,
        asset: AppriseAsset = None,
        tag: list[str] | None = None,
    ) -> bool:
        """
        Adds one or more server URLs into our list.

        This is a direct wrapper around the `apprise.Apprise.add()` method.
        For detailed documentation, see:
        https://github.com/caronc/apprise/wiki/Development_API#add-add-a-new-notification-service-by-urls

        Returns:
            True if the server(s) were added successfully, False otherwise.
        """

        return self.apprise_obj.add(servers=servers, asset=asset, tag=tag)

    def stop_periodic_flush(self) -> None:
        """Stop the periodic flush thread."""
        if self._flush_thread and self._flush_thread.is_alive():
            self._stop_event.set()
            self._flush_thread.join(timeout=1.0)  # Wait for thread to terminate

    def cleanup(self) -> None:
        """Clean up resources and send any pending notifications."""
        self.stop_periodic_flush()
        self.send_notification()

    @property
    def notification_level(self) -> int:
        return self._notification_level

    @notification_level.setter
    def notification_level(self, value: int | str | loguru.Level) -> None:
        """Set the minimum log level for triggering notifications."""
        if isinstance(value, int):
            self._notification_level = value
        elif isinstance(value, str):
            self._notification_level = logger.level(value).no
        elif isinstance(value, loguru._logger.Level):
            self._notification_level = value.no
        else:
            raise TypeError(f"'{value}' is {type(value)}, expecting int/str/Level")

    def accumulate_log(self, message: loguru.Message) -> None:
        """Accumulate logs that meet or exceed the notification level."""
        if message.record["level"].no >= self.notification_level:
            self.buffer.append(message)

    def send_notification(
<<<<<<< HEAD
        self,
        title: str = "Script Notifications",
        notify_type: str | NotifyType = NotifyType.WARNING,
        body_format: str | NotifyFormat = NotifyFormat.TEXT,
=======
        self, title: str = "Script Notifications", body_format: str | NotifyFormat = NotifyFormat.TEXT
>>>>>>> b507e6a2
    ) -> None:
        """Send a single notification with all accumulated logs."""
        if not self.buffer:
            return

        # Format the buffered logs into a single message
        message = "".join(self.buffer).replace("\r", "")
<<<<<<< HEAD
        if self.apprise_obj and self.apprise_obj.notify(
            title=title, notify_type=notify_type, body=message, body_format=body_format
        ):
=======
        if self.apprise_obj and self.apprise_obj.notify(title=title, body=message, body_format=body_format):
>>>>>>> b507e6a2
            self.buffer.clear()  # Clear the buffer after sending


appriser = Appriser()<|MERGE_RESOLUTION|>--- conflicted
+++ resolved
@@ -208,14 +208,11 @@
             self.buffer.append(message)
 
     def send_notification(
-<<<<<<< HEAD
         self,
         title: str = "Script Notifications",
         notify_type: str | NotifyType = NotifyType.WARNING,
         body_format: str | NotifyFormat = NotifyFormat.TEXT,
-=======
-        self, title: str = "Script Notifications", body_format: str | NotifyFormat = NotifyFormat.TEXT
->>>>>>> b507e6a2
+
     ) -> None:
         """Send a single notification with all accumulated logs."""
         if not self.buffer:
@@ -223,13 +220,11 @@
 
         # Format the buffered logs into a single message
         message = "".join(self.buffer).replace("\r", "")
-<<<<<<< HEAD
+
         if self.apprise_obj and self.apprise_obj.notify(
             title=title, notify_type=notify_type, body=message, body_format=body_format
         ):
-=======
-        if self.apprise_obj and self.apprise_obj.notify(title=title, body=message, body_format=body_format):
->>>>>>> b507e6a2
+
             self.buffer.clear()  # Clear the buffer after sending
 
 
